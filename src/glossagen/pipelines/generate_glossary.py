"""Module for generating a glossary based on a research document."""

import re
from typing import Any, Dict, Optional

import dspy
import pandas as pd
from pydantic import BaseModel, Field

import wandb
from glossagen.utils import ResearchDoc, ResearchDocLoader, init_dspy


class TerminusTechnicus(BaseModel):
    """A terminus technicus, i.e. a techincal term in materials science and chemistry."""

    term: str = Field(..., title="The technical term. Can also be an abbreviation.")
    definition: str = Field(..., title="The definition of the technical term.")


class Text2GlossarySignature(dspy.Signature):
    """Generating a list of termini technici from a text in materials science and chemistry."""

    text: str = dspy.InputField(desc="The text to extract the termini technici from.")
    glossary: list[TerminusTechnicus] = dspy.OutputField(
        desc="The list of termini technici extracted from the text. ONLY TAKE VERY INPORTANT TERMS."
    )


class KeepImportantTerms(dspy.Signature):
    """Keep only the important terms from a list of termini technici."""

    termini_technici: list[TerminusTechnicus] = dspy.InputField(
        desc="The list of termini technici extracted from the text."
    )
    important_terms: list[TerminusTechnicus] = dspy.OutputField(
        desc="""The list of important terms extracted from the termini technici.
        NEEDS to be abbreviations or very important terms."""
    )
    # TODO: better reranking
    # TODO: abbreviations?


class GlossaryGenerator:
    """
    A class that generates a glossary based on a research document.

    Attributes
    ----------
        research_doc (ResearchDoc): The research document to generate the glossary from.
        glossary_predictor (dspy.Predict): The predictor used to generate the glossary.

    Methods
    -------
        generate_glossary: Generates the glossary based on the research document.

    """

    def __init__(self, research_doc: ResearchDoc, chunk_size: int = 20000):
        """
        Initialize a GlossaryGenerator object.

        Args:
            research_doc (ResearchDoc): The research document to generate the glossary from.
            chunk_size (int): The size of the chunks to split the research document into.

        """
        self.research_doc = research_doc
        self.glossary_predictor = dspy.TypedPredictor(Text2GlossarySignature)
        self.reranker = dspy.TypedChainOfThought(KeepImportantTerms)
        self.chunk_size = chunk_size

    def normalize_term(self, term: str) -> str:
        """Normalize a term by converting it to lowercase and removing common plural endings."""
        term = term.lower().strip()
        # Remove common plural endings
        if term.endswith("ies"):
            term = re.sub("ies$", "y", term)
        elif term.endswith("es"):
            term = re.sub("es$", "e", term)
        elif term.endswith("s"):
            term = term[:-1]
        return term

    def deduplicate_entries(self, glossary: list[TerminusTechnicus]) -> list[TerminusTechnicus]:
        """Deduplicate the glossary entries by considering plurals and similar-sounding terms."""
        normalized_terms = set()
        deduplicated_glossary = []

        for term in glossary:
            normalized = self.normalize_term(term.term)
            if normalized not in normalized_terms:
                normalized_terms.add(normalized)
                deduplicated_glossary.append(term)
        return deduplicated_glossary

    def format_nicely(self, glossary: list[TerminusTechnicus]) -> str:
        """
        Format the glossary nicely.

        Args:
            glossary (list[TerminusTechnicus]): The glossary to format.

        Returns
        -------
            str: The nicely formatted glossary.

        """
        formatted_glossary = ""
        for i, term in enumerate(glossary):
            formatted_glossary += f"{i+1}. {term.term}: {term.definition}\n"
        return formatted_glossary

    def generate_glossary_from_doc(self) -> Any:
        """
        Generate the glossary based on the research document.

        Returns
        -------
            Any: The generated glossary.

        """
        init_dspy()
        total_text = self.research_doc.paper
<<<<<<< HEAD
        parts = 10
        part_length = len(total_text) // parts
=======
        total_length = len(total_text)
        parts = (
            total_length + self.chunk_size - 1
        ) // self.chunk_size  # Compute the number of chunks needed

>>>>>>> 47d7e72f
        print("Extracting glossary from the text...")
        print(f"Total text length: {total_length}")
        print(f"Chunk size: {self.chunk_size}")
        combined_glossary = []

        for i in range(parts):
            start_index = i * self.chunk_size
            end_index = min((i + 1) * self.chunk_size, total_length)
            part_text = total_text[start_index:end_index]
<<<<<<< HEAD
            print(part_text)
=======
            print(part_text[:100] + "...")  # Print the first 100 characters of each part
>>>>>>> 47d7e72f
            glossary_part = self.glossary_predictor(text=part_text)
            combined_glossary.extend(glossary_part.glossary)

        combined_glossary_deduplicate = self.deduplicate_entries(combined_glossary)
        # combined_glossary_deduplicate_reranked = self.reranker(
        #     termini_technici=combined_glossary_deduplicate
        # ).important_terms
        combined_glossary_deduplicate_reranked = combined_glossary_deduplicate

        log_to_wandb(combined_glossary_deduplicate_reranked, self.chunk_size)

        glossary_df = pd.DataFrame(
            [
                {"Term": term.term, "Definition": term.definition}
                for term in combined_glossary_deduplicate_reranked
            ]
        )

        return glossary_df


def log_to_wandb(
    glossary: list[TerminusTechnicus],
    chunk_size: int,
    project_name: str = "GlossaGen",
    config: Optional[Dict[Any, Any]] = None,
) -> None:
    """
    Initialize wandb and log the generated glossary as a wandb.Table.

    Args:
        glossary (list[TerminusTechnicus]): The list of glossary terms to log.
        chunk_size (int): The size of the chunks the research document was split into.
        project_name (str): The name of the wandb project.
        config (dict): Configuration parameters for the wandb run.
    """
    # Initialize wandb
    wandb.init(project=project_name, config=config)

    # Prepare data for wandb.Table
    table_data = [[term.term, term.definition] for term in glossary]
    glossary_table = wandb.Table(columns=["Term", "Definition"], data=table_data)  # type: ignore

    # Log the glossary table
    wandb.log({"Generated Glossary": glossary_table})
    wandb.log({"Glossary Length": len(glossary)})
    wandb.log({"Chunk Size": chunk_size})

    # Finish the wandb run
    wandb.finish()


def generate_glossary(document_directory: str, log_to_wandb_flag: bool = True) -> Any:
    """
    Generate a glossary based on a research document.

    Args:
        document_directory (str): The directory where the research document is stored.

    Returns
    -------
        str: The generated glossary.

    """
    init_dspy()

    loader = ResearchDocLoader(document_directory)
    research_doc = loader.load()
    research_doc.extract_metadata()

    print("--------------------------------------------------")
    print("Extracted Metadata:")
    for key, value in research_doc.metadata_dict.items():
        print(f"{key}: {value}")
    print("--------------------------------------------------")
    print("Paper Text:", research_doc.paper[:1000])

    glossary_generator = GlossaryGenerator(research_doc)
    glossary = glossary_generator.generate_glossary_from_doc()

    print("Generated Glossary:")
    print(glossary)

    return glossary


def main() -> None:
    """Demonstrate the generation of a glossary from a research document."""
    document_directory = "./data/"
    generate_glossary(document_directory)


if __name__ == "__main__":
    main()<|MERGE_RESOLUTION|>--- conflicted
+++ resolved
@@ -122,16 +122,11 @@
         """
         init_dspy()
         total_text = self.research_doc.paper
-<<<<<<< HEAD
-        parts = 10
-        part_length = len(total_text) // parts
-=======
         total_length = len(total_text)
         parts = (
             total_length + self.chunk_size - 1
         ) // self.chunk_size  # Compute the number of chunks needed
 
->>>>>>> 47d7e72f
         print("Extracting glossary from the text...")
         print(f"Total text length: {total_length}")
         print(f"Chunk size: {self.chunk_size}")
@@ -141,11 +136,7 @@
             start_index = i * self.chunk_size
             end_index = min((i + 1) * self.chunk_size, total_length)
             part_text = total_text[start_index:end_index]
-<<<<<<< HEAD
-            print(part_text)
-=======
             print(part_text[:100] + "...")  # Print the first 100 characters of each part
->>>>>>> 47d7e72f
             glossary_part = self.glossary_predictor(text=part_text)
             combined_glossary.extend(glossary_part.glossary)
 
