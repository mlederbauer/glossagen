--- conflicted
+++ resolved
@@ -114,11 +114,8 @@
     "dspy",
     "dsp",
     "wandb.*",
-<<<<<<< HEAD
+    "wandb",
     "gradio.*"
-=======
-    "wandb"
->>>>>>> 47d7e72f
 ]
 ignore_missing_imports = true
 
