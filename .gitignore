# Created by https://www.toptal.com/developers/gitignore/api/python,jupyternotebooks,windows,macos
# Edit at https://www.toptal.com/developers/gitignore?templates=python,jupyternotebooks,windows,macos

wandb/
pythontex*
papers/
scratch/
<<<<<<< HEAD
=======
*latex*
>>>>>>> 841161f6

### JupyterNotebooks ###
# gitignore template for Jupyter Notebooks
# website: http://jupyter.org/

.ipynb_checkpoints
*/.ipynb_checkpoints/*

# IPython
profile_default/
ipython_config.py

# Remove previous ipynb_checkpoints
#   git rm -r .ipynb_checkpoints/

### macOS ###
# General
.DS_Store
.AppleDouble
.LSOverride

# Icon must end with two \r
Icon


# Thumbnails
._*

# Files that might appear in the root of a volume
.DocumentRevisions-V100
.fseventsd
.Spotlight-V100
.TemporaryItems
.Trashes
.VolumeIcon.icns
.com.apple.timemachine.donotpresent

# Directories potentially created on remote AFP share
.AppleDB
.AppleDesktop
Network Trash Folder
Temporary Items
.apdisk

### macOS Patch ###
# iCloud generated files
*.icloud

### Python ###
# Byte-compiled / optimized / DLL files
__pycache__/
*.py[cod]
*$py.class

# C extensions
*.so

# Distribution / packaging
.Python
build/
develop-eggs/
dist/
downloads/
eggs/
.eggs/
lib/
lib64/
parts/
sdist/
var/
wheels/
share/python-wheels/
*.egg-info/
.installed.cfg
*.egg
MANIFEST

# PyInstaller
#  Usually these files are written by a python script from a template
#  before PyInstaller builds the exe, so as to inject date/other infos into it.
*.manifest
*.spec

# Installer logs
pip-log.txt
pip-delete-this-directory.txt

# Unit test / coverage reports
htmlcov/
.tox/
.nox/
.coverage
.coverage.*
.cache
nosetests.xml
coverage.xml
*.cover
*.py,cover
.hypothesis/
.pytest_cache/
cover/

# Translations
*.mo
*.pot

# Django stuff:
*.log
local_settings.py
db.sqlite3
db.sqlite3-journal

# Flask stuff:
instance/
.webassets-cache

# Scrapy stuff:
.scrapy

# Sphinx documentation
docs/_build/

# PyBuilder
.pybuilder/
target/

# Jupyter Notebook

# IPython

# pyenv
#   For a library or package, you might want to ignore these files since the code is
#   intended to run in multiple environments; otherwise, check them in:
# .python-version

# pipenv
#   According to pypa/pipenv#598, it is recommended to include Pipfile.lock in version control.
#   However, in case of collaboration, if having platform-specific dependencies or dependencies
#   having no cross-platform support, pipenv may install dependencies that don't work, or not
#   install all needed dependencies.
#Pipfile.lock

# poetry
#   Similar to Pipfile.lock, it is generally recommended to include poetry.lock in version control.
#   This is especially recommended for binary packages to ensure reproducibility, and is more
#   commonly ignored for libraries.
#   https://python-poetry.org/docs/basic-usage/#commit-your-poetrylock-file-to-version-control
#poetry.lock

# pdm
#   Similar to Pipfile.lock, it is generally recommended to include pdm.lock in version control.
#pdm.lock
#   pdm stores project-wide configurations in .pdm.toml, but it is recommended to not include it
#   in version control.
#   https://pdm.fming.dev/#use-with-ide
.pdm.toml

# PEP 582; used by e.g. github.com/David-OConnor/pyflow and github.com/pdm-project/pdm
__pypackages__/

# Celery stuff
celerybeat-schedule
celerybeat.pid

# SageMath parsed files
*.sage.py

# Environments
.env
.venv
env/
venv/
ENV/
env.bak/
venv.bak/

# Spyder project settings
.spyderproject
.spyproject

# Rope project settings
.ropeproject

# mkdocs documentation
/site

# mypy
.mypy_cache/
.dmypy.json
dmypy.json

# Pyre type checker
.pyre/

# pytype static type analyzer
.pytype/

# Cython debug symbols
cython_debug/

# PyCharm
#  JetBrains specific template is maintained in a separate JetBrains.gitignore that can
#  be found at https://github.com/github/gitignore/blob/main/Global/JetBrains.gitignore
#  and can be added to the global gitignore or merged into this file.  For a more nuclear
#  option (not recommended) you can uncomment the following to ignore the entire idea folder.
#.idea/

### Python Patch ###
# Poetry local configuration file - https://python-poetry.org/docs/configuration/#local-configuration
poetry.toml

# ruff
.ruff_cache/

# LSP config files
pyrightconfig.json

### Windows ###
# Windows thumbnail cache files
Thumbs.db
Thumbs.db:encryptable
ehthumbs.db
ehthumbs_vista.db

# Dump file
*.stackdump

# Folder config file
[Dd]esktop.ini

# Recycle Bin used on file shares
$RECYCLE.BIN/

# Windows Installer files
*.cab
*.msi
*.msix
*.msm
*.msp

# Windows shortcuts
*.lnk

# End of https://www.toptal.com/developers/gitignore/api/python,jupyternotebooks,windows,macos

docs/docs_out<|MERGE_RESOLUTION|>--- conflicted
+++ resolved
@@ -5,10 +5,7 @@
 pythontex*
 papers/
 scratch/
-<<<<<<< HEAD
-=======
 *latex*
->>>>>>> 841161f6
 
 ### JupyterNotebooks ###
 # gitignore template for Jupyter Notebooks
